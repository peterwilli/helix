use crate::{
    clipboard::{get_clipboard_provider, ClipboardProvider},
    document::{Mode, SCRATCH_BUFFER_NAME},
    graphics::{CursorKind, Rect},
    input::KeyEvent,
    theme::{self, Theme},
    tree::{self, Tree},
    Document, DocumentId, View, ViewId,
};

use futures_util::future;
use std::{
    collections::{BTreeMap, HashMap},
    io::stdin,
    num::NonZeroUsize,
    path::{Path, PathBuf},
    pin::Pin,
    sync::Arc,
};

use tokio::time::{sleep, Duration, Instant, Sleep};

use anyhow::{bail, Error};

pub use helix_core::diagnostic::Severity;
pub use helix_core::register::Registers;
use helix_core::syntax;
use helix_core::{Position, Selection};

use serde::{Deserialize, Deserializer};

fn deserialize_duration_millis<'de, D>(deserializer: D) -> Result<Duration, D::Error>
where
    D: serde::Deserializer<'de>,
{
    let millis = u64::deserialize(deserializer)?;
    Ok(Duration::from_millis(millis))
}

#[derive(Debug, Clone, PartialEq, Deserialize)]
#[serde(rename_all = "kebab-case", default, deny_unknown_fields)]
pub struct FilePickerConfig {
    /// IgnoreOptions
    /// Enables ignoring hidden files.
    /// Whether to hide hidden files in file picker and global search results. Defaults to true.
    pub hidden: bool,
    /// Enables reading ignore files from parent directories. Defaults to true.
    pub parents: bool,
    /// Enables reading `.ignore` files.
    /// Whether to hide files listed in .ignore in file picker and global search results. Defaults to true.
    pub ignore: bool,
    /// Enables reading `.gitignore` files.
    /// Whether to hide files listed in .gitignore in file picker and global search results. Defaults to true.
    pub git_ignore: bool,
    /// Enables reading global .gitignore, whose path is specified in git's config: `core.excludefile` option.
    /// Whether to hide files listed in global .gitignore in file picker and global search results. Defaults to true.
    pub git_global: bool,
    /// Enables reading `.git/info/exclude` files.
    /// Whether to hide files listed in .git/info/exclude in file picker and global search results. Defaults to true.
    pub git_exclude: bool,
    /// WalkBuilder options
    /// Maximum Depth to recurse directories in file picker and global search. Defaults to `None`.
    pub max_depth: Option<usize>,
}

impl Default for FilePickerConfig {
    fn default() -> Self {
        Self {
            hidden: true,
            parents: true,
            ignore: true,
            git_ignore: true,
            git_global: true,
            git_exclude: true,
            max_depth: None,
        }
    }
}

#[derive(Debug, Clone, PartialEq, Deserialize)]
#[serde(rename_all = "kebab-case", default, deny_unknown_fields)]
pub struct Config {
    /// Padding to keep between the edge of the screen and the cursor when scrolling. Defaults to 5.
    pub scrolloff: usize,
    /// Number of lines to scroll at once. Defaults to 3
    pub scroll_lines: isize,
    /// Mouse support. Defaults to true.
    pub mouse: bool,
    /// Shell to use for shell commands. Defaults to ["cmd", "/C"] on Windows and ["sh", "-c"] otherwise.
    pub shell: Vec<String>,
    /// Line number mode.
    pub line_number: LineNumber,
    /// Middle click paste support. Defaults to true.
    pub middle_click_paste: bool,
    /// Smart case: Case insensitive searching unless pattern contains upper case characters. Defaults to true.
    pub smart_case: bool,
    /// Automatic insertion of pairs to parentheses, brackets, etc. Defaults to true.
    pub auto_pairs: bool,
    /// Automatic auto-completion, automatically pop up without user trigger. Defaults to true.
    pub auto_completion: bool,
    /// Time in milliseconds since last keypress before idle timers trigger. Used for autocompletion, set to 0 for instant. Defaults to 400ms.
    #[serde(skip_serializing, deserialize_with = "deserialize_duration_millis")]
    pub idle_timeout: Duration,
    pub completion_trigger_len: u8,
    /// Whether to display infoboxes. Defaults to true.
    pub auto_info: bool,
    pub file_picker: FilePickerConfig,
<<<<<<< HEAD
    /// Shape for cursor in each mode
    pub cursor_shape: CursorShapeConfig,
}

// Cursor shape is read and used on every rendered frame and so needs
// to be fast. Therefore we avoid a hashmap and use an enum indexed array.
#[derive(Debug, Clone, PartialEq)]
pub struct CursorShapeConfig([CursorKind; 3]);

impl<'de> Deserialize<'de> for CursorShapeConfig {
    fn deserialize<D>(deserializer: D) -> Result<Self, D::Error>
    where
        D: Deserializer<'de>,
    {
        let m = HashMap::<Mode, CursorKind>::deserialize(deserializer)?;
        let into_cursor = |mode: Mode| m.get(&mode).copied().unwrap_or_default();
        Ok(CursorShapeConfig([
            into_cursor(Mode::Normal),
            into_cursor(Mode::Select),
            into_cursor(Mode::Insert),
        ]))
    }
}

impl std::ops::Deref for CursorShapeConfig {
    type Target = [CursorKind; 3];

    fn deref(&self) -> &Self::Target {
        &self.0
    }
}

impl Default for CursorShapeConfig {
    fn default() -> Self {
        Self([CursorKind::Block; 3])
    }
=======
    /// Set to `true` to override automatic detection of terminal truecolor support in the event of a false negative. Defaults to `false`.
    pub true_color: bool,
>>>>>>> 3ef115d4
}

#[derive(Debug, Copy, Clone, PartialEq, Eq, Deserialize)]
#[serde(rename_all = "kebab-case")]
pub enum LineNumber {
    /// Show absolute line number
    Absolute,
    /// Show relative line number to the primary cursor
    Relative,
}

impl Default for Config {
    fn default() -> Self {
        Self {
            scrolloff: 5,
            scroll_lines: 3,
            mouse: true,
            shell: if cfg!(windows) {
                vec!["cmd".to_owned(), "/C".to_owned()]
            } else {
                vec!["sh".to_owned(), "-c".to_owned()]
            },
            line_number: LineNumber::Absolute,
            middle_click_paste: true,
            smart_case: true,
            auto_pairs: true,
            auto_completion: true,
            idle_timeout: Duration::from_millis(400),
            completion_trigger_len: 2,
            auto_info: true,
            file_picker: FilePickerConfig::default(),
<<<<<<< HEAD
            cursor_shape: CursorShapeConfig::default(),
=======
            true_color: false,
>>>>>>> 3ef115d4
        }
    }
}

pub struct Motion(pub Box<dyn Fn(&mut Editor)>);
impl Motion {
    pub fn run(&self, e: &mut Editor) {
        (self.0)(e)
    }
}
impl std::fmt::Debug for Motion {
    fn fmt(&self, f: &mut std::fmt::Formatter<'_>) -> std::fmt::Result {
        f.write_str("motion")
    }
}

#[derive(Debug)]
pub struct Editor {
    pub tree: Tree,
    pub next_document_id: DocumentId,
    pub documents: BTreeMap<DocumentId, Document>,
    pub count: Option<std::num::NonZeroUsize>,
    pub selected_register: Option<char>,
    pub registers: Registers,
    pub macro_recording: Option<(char, Vec<KeyEvent>)>,
    pub theme: Theme,
    pub language_servers: helix_lsp::Registry,
    pub clipboard_provider: Box<dyn ClipboardProvider>,

    pub syn_loader: Arc<syntax::Loader>,
    pub theme_loader: Arc<theme::Loader>,

    pub status_msg: Option<(String, Severity)>,

    pub config: Config,

    pub idle_timer: Pin<Box<Sleep>>,
    pub last_motion: Option<Motion>,

    pub exit_code: i32,
}

#[derive(Debug, Copy, Clone)]
pub enum Action {
    Load,
    Replace,
    HorizontalSplit,
    VerticalSplit,
}

impl Editor {
    pub fn new(
        mut area: Rect,
        theme_loader: Arc<theme::Loader>,
        syn_loader: Arc<syntax::Loader>,
        config: Config,
    ) -> Self {
        let language_servers = helix_lsp::Registry::new();

        // HAXX: offset the render area height by 1 to account for prompt/commandline
        area.height -= 1;

        Self {
            tree: Tree::new(area),
            next_document_id: DocumentId::default(),
            documents: BTreeMap::new(),
            count: None,
            selected_register: None,
            macro_recording: None,
            theme: theme_loader.default(),
            language_servers,
            syn_loader,
            theme_loader,
            registers: Registers::default(),
            clipboard_provider: get_clipboard_provider(),
            status_msg: None,
            idle_timer: Box::pin(sleep(config.idle_timeout)),
            last_motion: None,
            config,
            exit_code: 0,
        }
    }

    pub fn clear_idle_timer(&mut self) {
        // equivalent to internal Instant::far_future() (30 years)
        self.idle_timer
            .as_mut()
            .reset(Instant::now() + Duration::from_secs(86400 * 365 * 30));
    }

    pub fn reset_idle_timer(&mut self) {
        self.idle_timer
            .as_mut()
            .reset(Instant::now() + self.config.idle_timeout);
    }

    pub fn clear_status(&mut self) {
        self.status_msg = None;
    }

    pub fn set_status(&mut self, status: String) {
        self.status_msg = Some((status, Severity::Info));
    }

    pub fn set_error(&mut self, error: String) {
        self.status_msg = Some((error, Severity::Error));
    }

    pub fn set_theme(&mut self, theme: Theme) {
        // `ui.selection` is the only scope required to be able to render a theme.
        if theme.find_scope_index("ui.selection").is_none() {
            self.set_error("Invalid theme: `ui.selection` required".to_owned());
            return;
        }

        let scopes = theme.scopes();
        for config in self
            .syn_loader
            .language_configs_iter()
            .filter(|cfg| cfg.is_highlight_initialized())
        {
            config.reconfigure(scopes);
        }

        self.theme = theme;
        self._refresh();
    }

    /// Refreshes the language server for a given document
    pub fn refresh_language_server(&mut self, doc_id: DocumentId) -> Option<()> {
        let doc = self.documents.get_mut(&doc_id)?;
        doc.detect_language(Some(&self.theme), &self.syn_loader);
        Self::launch_language_server(&mut self.language_servers, doc)
    }

    /// Launch a language server for a given document
    fn launch_language_server(ls: &mut helix_lsp::Registry, doc: &mut Document) -> Option<()> {
        // try to find a language server based on the language name
        let language_server = doc.language.as_ref().and_then(|language| {
            ls.get(language)
                .map_err(|e| {
                    log::error!(
                        "Failed to initialize the LSP for `{}` {{ {} }}",
                        language.scope(),
                        e
                    )
                })
                .ok()
        });
        if let Some(language_server) = language_server {
            // only spawn a new lang server if the servers aren't the same
            if Some(language_server.id()) != doc.language_server().map(|server| server.id()) {
                if let Some(language_server) = doc.language_server() {
                    tokio::spawn(language_server.text_document_did_close(doc.identifier()));
                }
                let language_id = doc
                    .language()
                    .and_then(|s| s.split('.').last()) // source.rust
                    .map(ToOwned::to_owned)
                    .unwrap_or_default();

                // TODO: this now races with on_init code if the init happens too quickly
                tokio::spawn(language_server.text_document_did_open(
                    doc.url().unwrap(),
                    doc.version(),
                    doc.text(),
                    language_id,
                ));

                doc.set_language_server(Some(language_server));
            }
        }
        Some(())
    }

    fn _refresh(&mut self) {
        for (view, _) in self.tree.views_mut() {
            let doc = &self.documents[&view.doc];
            view.ensure_cursor_in_view(doc, self.config.scrolloff)
        }
    }

    fn replace_document_in_view(&mut self, current_view: ViewId, doc_id: DocumentId) {
        let view = self.tree.get_mut(current_view);
        view.doc = doc_id;
        view.offset = Position::default();

        let doc = self.documents.get_mut(&doc_id).unwrap();

        // initialize selection for view
        doc.selections
            .entry(view.id)
            .or_insert_with(|| Selection::point(0));
        // TODO: reuse align_view
        let pos = doc
            .selection(view.id)
            .primary()
            .cursor(doc.text().slice(..));
        let line = doc.text().char_to_line(pos);
        view.offset.row = line.saturating_sub(view.inner_area().height as usize / 2);
    }

    pub fn switch(&mut self, id: DocumentId, action: Action) {
        use crate::tree::Layout;

        if !self.documents.contains_key(&id) {
            log::error!("cannot switch to document that does not exist (anymore)");
            return;
        }

        match action {
            Action::Replace => {
                let (view, doc) = current_ref!(self);
                // If the current view is an empty scratch buffer and is not displayed in any other views, delete it.
                // Boolean value is determined before the call to `view_mut` because the operation requires a borrow
                // of `self.tree`, which is mutably borrowed when `view_mut` is called.
                let remove_empty_scratch = !doc.is_modified()
                    // If the buffer has no path and is not modified, it is an empty scratch buffer.
                    && doc.path().is_none()
                    // If the buffer we are changing to is not this buffer
                    && id != doc.id
                    // Ensure the buffer is not displayed in any other splits.
                    && !self
                        .tree
                        .traverse()
                        .any(|(_, v)| v.doc == doc.id && v.id != view.id);

                let (view, doc) = current!(self);
                if remove_empty_scratch {
                    // Copy `doc.id` into a variable before calling `self.documents.remove`, which requires a mutable
                    // borrow, invalidating direct access to `doc.id`.
                    let id = doc.id;
                    self.documents.remove(&id);
                } else {
                    let jump = (view.doc, doc.selection(view.id).clone());
                    view.jumps.push(jump);
                    // Set last accessed doc if it is a different document
                    if doc.id != id {
                        view.last_accessed_doc = Some(view.doc);
                        // Set last modified doc if modified and last modified doc is different
                        if std::mem::take(&mut doc.modified_since_accessed)
                            && view.last_modified_docs[0] != Some(id)
                        {
                            view.last_modified_docs = [Some(view.doc), view.last_modified_docs[0]];
                        }
                    }
                }

                let view_id = view.id;
                self.replace_document_in_view(view_id, id);

                return;
            }
            Action::Load => {
                let view_id = view!(self).id;
                let doc = self.documents.get_mut(&id).unwrap();
                if doc.selections().is_empty() {
                    doc.selections.insert(view_id, Selection::point(0));
                }
                return;
            }
            Action::HorizontalSplit | Action::VerticalSplit => {
                let view = View::new(id);
                let view_id = self.tree.split(
                    view,
                    match action {
                        Action::HorizontalSplit => Layout::Horizontal,
                        Action::VerticalSplit => Layout::Vertical,
                        _ => unreachable!(),
                    },
                );
                // initialize selection for view
                let doc = self.documents.get_mut(&id).unwrap();
                doc.selections.insert(view_id, Selection::point(0));
            }
        }

        self._refresh();
    }

    /// Generate an id for a new document and register it.
    fn new_document(&mut self, mut doc: Document) -> DocumentId {
        let id = self.next_document_id;
        // Safety: adding 1 from 1 is fine, probably impossible to reach usize max
        self.next_document_id =
            DocumentId(unsafe { NonZeroUsize::new_unchecked(self.next_document_id.0.get() + 1) });
        doc.id = id;
        self.documents.insert(id, doc);
        id
    }

    fn new_file_from_document(&mut self, action: Action, doc: Document) -> DocumentId {
        let id = self.new_document(doc);
        self.switch(id, action);
        id
    }

    pub fn new_file(&mut self, action: Action) -> DocumentId {
        self.new_file_from_document(action, Document::default())
    }

    pub fn new_file_from_stdin(&mut self, action: Action) -> Result<DocumentId, Error> {
        let (rope, encoding) = crate::document::from_reader(&mut stdin(), None)?;
        Ok(self.new_file_from_document(action, Document::from(rope, Some(encoding))))
    }

    pub fn open(&mut self, path: PathBuf, action: Action) -> Result<DocumentId, Error> {
        let path = helix_core::path::get_canonicalized_path(&path)?;
        let id = self.document_by_path(&path).map(|doc| doc.id);

        let id = if let Some(id) = id {
            id
        } else {
            let mut doc = Document::open(&path, None, Some(&self.theme), Some(&self.syn_loader))?;

            let _ = Self::launch_language_server(&mut self.language_servers, &mut doc);

            self.new_document(doc)
        };

        self.switch(id, action);
        Ok(id)
    }

    pub fn close(&mut self, id: ViewId) {
        let view = self.tree.get(self.tree.focus);
        // remove selection
        self.documents
            .get_mut(&view.doc)
            .unwrap()
            .selections
            .remove(&id);

        self.tree.remove(id);
        self._refresh();
    }

    pub fn close_document(&mut self, doc_id: DocumentId, force: bool) -> anyhow::Result<()> {
        let doc = match self.documents.get(&doc_id) {
            Some(doc) => doc,
            None => bail!("document does not exist"),
        };

        if !force && doc.is_modified() {
            bail!(
                "buffer {:?} is modified",
                doc.relative_path()
                    .map(|path| path.to_string_lossy().to_string())
                    .unwrap_or_else(|| SCRATCH_BUFFER_NAME.into())
            );
        }

        if let Some(language_server) = doc.language_server() {
            tokio::spawn(language_server.text_document_did_close(doc.identifier()));
        }

        let views_to_close = self
            .tree
            .views()
            .filter_map(|(view, _focus)| {
                if view.doc == doc_id {
                    Some(view.id)
                } else {
                    None
                }
            })
            .collect::<Vec<_>>();

        for view_id in views_to_close {
            self.close(view_id);
        }

        self.documents.remove(&doc_id);

        // If the document we removed was visible in all views, we will have no more views. We don't
        // want to close the editor just for a simple buffer close, so we need to create a new view
        // containing either an existing document, or a brand new document.
        if self.tree.views().next().is_none() {
            let doc_id = self
                .documents
                .iter()
                .map(|(&doc_id, _)| doc_id)
                .next()
                .unwrap_or_else(|| self.new_document(Document::default()));
            let view = View::new(doc_id);
            let view_id = self.tree.insert(view);
            let doc = self.documents.get_mut(&doc_id).unwrap();
            doc.selections.insert(view_id, Selection::point(0));
        }

        self._refresh();

        Ok(())
    }

    pub fn resize(&mut self, area: Rect) {
        if self.tree.resize(area) {
            self._refresh();
        };
    }

    pub fn focus_next(&mut self) {
        self.tree.focus_next();
    }

    pub fn focus_right(&mut self) {
        self.tree.focus_direction(tree::Direction::Right);
    }

    pub fn focus_left(&mut self) {
        self.tree.focus_direction(tree::Direction::Left);
    }

    pub fn focus_up(&mut self) {
        self.tree.focus_direction(tree::Direction::Up);
    }

    pub fn focus_down(&mut self) {
        self.tree.focus_direction(tree::Direction::Down);
    }

    pub fn should_close(&self) -> bool {
        self.tree.is_empty()
    }

    pub fn ensure_cursor_in_view(&mut self, id: ViewId) {
        let view = self.tree.get_mut(id);
        let doc = &self.documents[&view.doc];
        view.ensure_cursor_in_view(doc, self.config.scrolloff)
    }

    #[inline]
    pub fn document(&self, id: DocumentId) -> Option<&Document> {
        self.documents.get(&id)
    }

    #[inline]
    pub fn document_mut(&mut self, id: DocumentId) -> Option<&mut Document> {
        self.documents.get_mut(&id)
    }

    #[inline]
    pub fn documents(&self) -> impl Iterator<Item = &Document> {
        self.documents.values()
    }

    #[inline]
    pub fn documents_mut(&mut self) -> impl Iterator<Item = &mut Document> {
        self.documents.values_mut()
    }

    pub fn document_by_path<P: AsRef<Path>>(&self, path: P) -> Option<&Document> {
        self.documents()
            .find(|doc| doc.path().map(|p| p == path.as_ref()).unwrap_or(false))
    }

    pub fn document_by_path_mut<P: AsRef<Path>>(&mut self, path: P) -> Option<&mut Document> {
        self.documents_mut()
            .find(|doc| doc.path().map(|p| p == path.as_ref()).unwrap_or(false))
    }

    pub fn cursor(&self) -> (Option<Position>, CursorKind) {
        let (view, doc) = current_ref!(self);
        let cursor = doc
            .selection(view.id)
            .primary()
            .cursor(doc.text().slice(..));
        if let Some(mut pos) = view.screen_coords_at_pos(doc, doc.text().slice(..), cursor) {
            let inner = view.inner_area();
            pos.col += inner.x as usize;
            pos.row += inner.y as usize;
            let cursorkind = self
                .config
                .cursor_shape
                .get(doc.mode() as usize)
                .copied()
                .unwrap_or_default();
            (Some(pos), cursorkind)
        } else {
            (None, CursorKind::default())
        }
    }

    /// Closes language servers with timeout. The default timeout is 500 ms, use
    /// `timeout` parameter to override this.
    pub async fn close_language_servers(
        &self,
        timeout: Option<u64>,
    ) -> Result<(), tokio::time::error::Elapsed> {
        tokio::time::timeout(
            Duration::from_millis(timeout.unwrap_or(500)),
            future::join_all(
                self.language_servers
                    .iter_clients()
                    .map(|client| client.force_shutdown()),
            ),
        )
        .await
        .map(|_| ())
    }
}<|MERGE_RESOLUTION|>--- conflicted
+++ resolved
@@ -105,9 +105,10 @@
     /// Whether to display infoboxes. Defaults to true.
     pub auto_info: bool,
     pub file_picker: FilePickerConfig,
-<<<<<<< HEAD
     /// Shape for cursor in each mode
     pub cursor_shape: CursorShapeConfig,
+    /// Set to `true` to override automatic detection of terminal truecolor support in the event of a false negative. Defaults to `false`.
+    pub true_color: bool,
 }
 
 // Cursor shape is read and used on every rendered frame and so needs
@@ -142,10 +143,6 @@
     fn default() -> Self {
         Self([CursorKind::Block; 3])
     }
-=======
-    /// Set to `true` to override automatic detection of terminal truecolor support in the event of a false negative. Defaults to `false`.
-    pub true_color: bool,
->>>>>>> 3ef115d4
 }
 
 #[derive(Debug, Copy, Clone, PartialEq, Eq, Deserialize)]
@@ -177,11 +174,8 @@
             completion_trigger_len: 2,
             auto_info: true,
             file_picker: FilePickerConfig::default(),
-<<<<<<< HEAD
             cursor_shape: CursorShapeConfig::default(),
-=======
             true_color: false,
->>>>>>> 3ef115d4
         }
     }
 }
